--- conflicted
+++ resolved
@@ -32,11 +32,7 @@
 # the schema allows the following query:
 type Query {
   posts: [Post]
-<<<<<<< HEAD
-  author(id: Int!): Author
-=======
   author(id: Int!): Author # author query must receive an id as argument
->>>>>>> e0085da7
 }
 
 # this schema allows the following mutation:
